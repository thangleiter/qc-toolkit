""" This module provides serialization and storage functionality.

Classes:
    - StorageBackend: Abstract representation of a data storage.
    - FilesystemBackend: Implementation of a file system data storage.
    - CachingBackend: A caching decorator for StorageBackends.
    - Serializable: An interface for serializable objects.
    - Serializer: Converts Serializables to a serial representation as a string and vice-versa.
"""

from abc import ABCMeta, abstractmethod, abstractstaticmethod
from typing import Dict, Any, Optional, NamedTuple, Union
import os.path
import json

__all__ = ["StorageBackend", "FilesystemBackend", "CachingBackend", "Serializable", "Serializer"]


class StorageBackend(metaclass=ABCMeta):
    """A backend to store data/files in.

    Used as an abstraction of file systems/databases for the serializer.
    """

    @abstractmethod
    def put(self, identifier: str, data: str, overwrite: bool=False) -> None:
        """Store the data string identified by identifier.

        Args:
            identifier (str): A unique identifier/name for the data to be stored.
            data (str): A serialized string of data to be stored.
            overwrite (bool): Set to True, if already existing data shall be overwritten.
                (default: False)
        Raises:
            DataExistsException if overwrite is False and there already exists data which
                is associated with the given identifier.
        """

    @abstractmethod
    def get(self, identifier: str) -> str:
        """Retrieve the data string with the given identifier.

        Args:
            identifier (str): The identifier of the data to be retrieved.
        Returns:
            A serialized string of the data associated with the given identifier, if present.
        Raises:
            DataMissingException if no data is associated with the given identifier.
        """

    @abstractmethod
    def exists(self, identifier: str) -> bool:
        """Check if data is stored for the given identifier.

        Args:
            identifier (str): The identifier for which presence of data shall be checked.
        Returns:
            True, if stored data is associated with the given identifier.
        """


class FilesystemBackend(StorageBackend):
    """A StorageBackend implementation based on a regular filesystem.

    Data will be stored in plain text files in a directory. The directory is given in the
    constructor of this FilesystemBackend. For each data item, a separate file is created an named
    after the corresponding identifier.
    """

    def __init__(self, root: str='.') -> None:
        """Create a new FilesystemBackend.

        Args:
            root (str): The path of the directory in which all data files are located. (default: ".",
                i.e. the current directory)
        Raises:
            NotADirectoryError if root is not a valid directory path.
        """
        if not os.path.isdir(root):
            raise NotADirectoryError()
        self.__root = os.path.abspath(root)

    def put(self, identifier: str, data: str, overwrite: bool=False) -> None:
        path = os.path.join(self.__root, identifier)
        if self.exists(identifier) and not overwrite:
            raise FileExistsError(identifier)
        with open(path, 'w') as file:
            file.write(data)

    def get(self, identifier: str) -> str:
        path = os.path.join(self.__root, identifier)
        try:
            with open(path) as file:
                return file.read()
        except FileNotFoundError as fnf:
            raise FileNotFoundError(identifier) from fnf

    def exists(self, identifier: str) -> bool:
        path = os.path.join(self.__root, identifier)
        return os.path.isfile(path)


class CachingBackend(StorageBackend):
    """Adds naive memory caching functionality to another StorageBackend.

    CachingBackend relies on another StorageBackend to provide real data IO functionality which
    it extends by caching already opened files in memory for faster subsequent access.

    Note that it does not flush the cache at any time and may thus not be suitable for long-time
    usage as it may consume increasing amounts of memory.
    """

    def __init__(self, backend: StorageBackend) -> None:
        """Create a new CachingBackend.

        Args:
            backend (StorageBackend): A StorageBackend that provides data
                IO functionality.
        """
        self.__backend = backend
        self.__cache = {}

    def put(self, identifier: str, data: str, overwrite: bool=False) -> None:
        if identifier in self.__cache and not overwrite:
            raise FileExistsError(identifier)
        self.__backend.put(identifier, data, overwrite)
        self.__cache[identifier] = data

    def get(self, identifier: str) -> str:
        if identifier not in self.__cache:
            self.__cache[identifier] = self.__backend.get(identifier)
        return self.__cache[identifier]

    def exists(self, identifier: str) -> bool:
        return self.__backend.exists(identifier)


class Serializable(metaclass=ABCMeta):
    """Any object that can be converted into a serialized representation for storage and back.

    Serializable is the interface used by Serializer to obtain representations of objects that
    need to be stored. It essentially provides the methods get_serialization_data, which returns
    a dictionary which contains all relevant properties of the Serializable object encoded as
    basic Python types, and deserialize, which is able to reconstruct the object from given
    such a dictionary.

    Additionally, a Serializable object MAY have a unique identifier, which indicates towards
    the Serializer that this object should be stored as a separate data item and accessed by
    reference instead of possibly embedding it into a containing Serializable's representation.

    See also:
        Serializer
    """

    def __init__(self, identifier: Optional[str]=None) -> None:
        """Initialize a Serializable.

        Args:
            identifier (str): An optional, non-empty identifier for this Serializable.
                If set, this Serializable will always be stored as a separate data item and never
                be embedded. (default=None)
        Raises:
            ValueError if identifier is the empty string
        """
        super().__init__()
        if identifier == '':
            raise ValueError("Identifier must not be empty.")
        self.__identifier = identifier

    @property
    def identifier(self) -> Optional[str]:
        """The (optional) identifier of this Serializable. Either a non-empty string or None."""
        return self.__identifier

    @abstractmethod
    def get_serialization_data(self, serializer: 'Serializer') -> Dict[str, Any]:
        """Return all data relevant for serialization as a dictionary containing only base types.

        Implementation hint:
        If the Serializer contains complex objects which are itself Serializables, a serialized
        representation for these MUST be obtained by calling the dictify() method of
        serializer. The reason is that serializer may decide to either return a dictionary to embed
        or only a reference to the Serializable subelement.

        Args:
            serializer (Serializer): A Serializer instance used to serialize complex subelements of
                this Serializable.
        Returns:
            A dictionary of Python base types (strings, integers, lists/tuples containing these,
                etc..) which fully represent the relevant properties of this Serializable for
                storing and later reconstruction as a Python object.
        """

    @abstractstaticmethod
    def deserialize(serializer: 'Serializer', **kwargs) -> 'Serializable':
        """Reconstruct the Serializable object from a dictionary.

        Implementation hint:
        For greater clarity, implementations of this method should be precise in their return value,
        i.e., give their exact class name, and also replace the **kwargs argument by a list of
        arguments required, i.e., those returned by get_serialization_data.
        If this Serializable contains complex objects which are itself Serializables, their
        dictionary representations MUST be converted into objects using serializers deserialize()
        method.

         Args:
             serializer (Serializer): A serializer instance used when deserializing subelements.
             <property_name>: All relevant properties of the object as keyword arguments. For every
                (key,value) pair returned by get_serialization_data, the same pair is given as
                keyword argument as input to this method.
         """


class Serializer(object):
    """Serializes Serializable objects and stores them persistently.

    Serializer provides methods to enable the conversion of Serializable objects (including nested
    Serializables) into (nested) dictionaries and serialized JSON-encodings of these and vice-versa.
    Additionally, it can also store these representations persistently using a StorageBackend
    instance.

    See also:
        Serializable
    """

    __FileEntry = NamedTuple("FileEntry", [('serialization', str), ('serializable', Serializable)])

    def __init__(self, storage_backend: StorageBackend) -> None:
        """Create a Serializer.

        Args:
            storage_backend (StorageBackend): The StorageBackend all objects will be stored in.
        """
        self.__subpulses = dict() # type: Dict[str, Serializer.__FileEntry]
        self.__storage_backend = storage_backend

    def dictify(self, serializable: Serializable) -> Union[str, Dict[str, Any]]:
        """Convert a Serializable into a dictionary representation.

        The Serializable is converted by calling its get_serialization_data() method. If it contains
        nested Serializables, these are also converted into dictionarys (or references), yielding
        a single dictionary representation of the outermost Serializable where all nested
        Serializables are either completely embedded or referenced by identifier.

        Args:
            serializable (Serializabe): The Serializable object to convert.
        Returns:
            A serialization dictionary, i.e., a dictionary of Python base types (strings, integers,
                lists/tuples containing these, etc..) which fully represent the relevant properties
                of the given Serializable for storing and later reconstruction as a Python object.
                Nested Serializables are either embedded or referenced by identifier.
        Raises:
            Exception if an identifier is assigned twice to different Serializable objects
                encountered by this Serializer during the conversion.
        See also:
            Serializable.get_serialization_data
        """
        repr_ = serializable.get_serialization_data(self)
        repr_['type'] = self.get_type_identifier(serializable)
        identifier = serializable.identifier
        if identifier is None:
            return repr_
        else:
            if identifier in self.__subpulses:
                if self.__subpulses[identifier].serializable is not serializable:
                    raise Exception("Identifier '{}' assigned twice.".format(identifier))
            else:
                self.__subpulses[identifier] = Serializer.__FileEntry(repr_, serializable)
            return identifier

<<<<<<< HEAD
    def dictify(self, serializable: Serializable) -> Dict[str, Dict[str, Any]]:
=======
    def __collect_dictionaries(self, serializable: Serializable) -> Dict[str, Dict[str, Any]]:
        """Convert a Serializable into a collection of dictionary representations.

        The Serializable is converted by calling its get_serialization_data() method. If it contains
        nested Serializables, these are also converted into dictionarys (or references), yielding
        a dictionary representation of the outermost Serializable where all nested
        Serializables are either completely embedded or referenced by identifier as it is returned
        by dictify. If nested Serializables shall be stored separately, their dictionary
        representations are collected. Collection_dictionaries returns a dictionary of all
        serialization dictionaries where the keys are the identifiers of the Serializables.

        Args:
            serializable (Serializabe): The Serializable object to convert.
        Returns:
            A dictionary containing serialization dictionary for each separately stored Serializable
                nested in the given Serializable.
        See also:
            dictify
        """
>>>>>>> c691b180
        self.__subpulses = dict()
        repr_ = self.dictify(serializable)
        filedict = dict()
        for identifier in self.__subpulses:
            filedict[identifier] = self.__subpulses[identifier].serialization
        if isinstance(repr_, dict):
            filedict[''] = repr_
        return filedict

    @staticmethod
    def get_type_identifier(obj: Any) -> str:
        """Return a unique type identifier for any object.

        Args:
            obj: The object for which to obtain a type identifier.
        Returns:
            The type identifier as a string.
        """
        return "{}.{}".format(obj.__module__, obj.__class__.__name__)

    def serialize(self, serializable: Serializable) -> None:
        """Serialize and store a Serializable.

        The given Serializable and all nested Serializables that are to be stored separately will be
        converted into a serial string representation by obtaining their dictionary representation,
        encoding them as a JSON-string and storing them in the StorageBackend.

        If no identifier is given for the Serializable, "main" will be used.

        If an identifier is already in use in the StorageBackend, associated data will be replaced.

        Args:
            serializable (Serializable): The Serializable to serialize and store
        """
        repr_ = self.__collect_dictionaries(serializable)
        for identifier in repr_:
            storage_identifier = identifier
            if identifier == '':
                storage_identifier = 'main'
            json_str = json.dumps(repr_[identifier], indent=4, sort_keys=True)
            self.__storage_backend.put(storage_identifier, json_str, True)

    def deserialize(self, representation: Union[str, Dict[str, Any]]) -> Serializable:
        """Load a stored Serializable object or convert dictionary representation back to the
            corresponding Serializable.

        Args:
            representation: A serialization dictionary representing a Serializable object or the
                identifier of a Serializable object to load from the StorageBackend.
        Returns:
            The Serializable object instantiated from its serialized representation.
        See also:
            Serializable.deserialize
        """
        if isinstance(representation, str):
            repr_ = json.loads(self.__storage_backend.get(representation))
            repr_['identifier'] = representation
        else:
            repr_ = dict(representation)

        module_name, class_name = repr_['type'].rsplit('.', 1)
        module = __import__(module_name, fromlist=[class_name])
        class_ = getattr(module, class_name)

        repr_.pop('type')
        return class_.deserialize(self, **repr_)<|MERGE_RESOLUTION|>--- conflicted
+++ resolved
@@ -268,9 +268,6 @@
                 self.__subpulses[identifier] = Serializer.__FileEntry(repr_, serializable)
             return identifier
 
-<<<<<<< HEAD
-    def dictify(self, serializable: Serializable) -> Dict[str, Dict[str, Any]]:
-=======
     def __collect_dictionaries(self, serializable: Serializable) -> Dict[str, Dict[str, Any]]:
         """Convert a Serializable into a collection of dictionary representations.
 
@@ -290,7 +287,6 @@
         See also:
             dictify
         """
->>>>>>> c691b180
         self.__subpulses = dict()
         repr_ = self.dictify(serializable)
         filedict = dict()
