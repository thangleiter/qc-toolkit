"""This module defines plotting functionality for instantiated PulseTemplates using matplotlib.

Classes:
    - Plotter: Converts an InstructionSequence into plottable time and value sample arrays.
    - PlottingNotPossibleException.
Functions:
    - plot: Plot a pulse using matplotlib.
"""

from typing import Dict, Tuple

import numpy as np
from matplotlib import pyplot as plt

from qctoolkit.pulses.pulse_template import PulseTemplate
from qctoolkit.pulses.parameters import Parameter
from qctoolkit.pulses.sequencing import Sequencer
from qctoolkit.pulses.instructions import EXECInstruction, STOPInstruction, InstructionSequence, \
    REPJInstruction


__all__ = ["Plotter", "plot", "PlottingNotPossibleException"]


class Plotter:
    """Plotter converts an InstructionSequence compiled by Sequencer from a PulseTemplate structure
    into a series of voltage values regularly sampled over the entire time domain for plotting.

    It currently is not able to handle instruction sequences that contain branching / jumping.
    """

    def __init__(self, sample_rate: int=10) -> None:
        """Create a new Plotter instance.

        Args:
            sample_rate (int): The sample rate in samples per time unit. (default = 10)
        """
        super().__init__()
        self.__sample_rate = sample_rate

    def render(self, sequence: InstructionSequence) -> Tuple[np.ndarray, np.ndarray]:
        """'Render' an instruction sequence (sample all contained waveforms into an array).

        Returns:
            a tuple (times, values) of numpy.ndarrays of similar size. times contains the time value
            of all sample times and values the corresponding sampled value.
        """
        if [x for x in sequence if not isinstance(x, (EXECInstruction,
                                                      STOPInstruction,
                                                      REPJInstruction))]:
            raise NotImplementedError('Can only plot waveforms without branching so far.')

        waveforms = [instruction.waveform
                     for instruction in sequence if isinstance(instruction, EXECInstruction)]
        if not waveforms:
            return [], []
        total_time = sum([waveform.duration for waveform in waveforms])

        sample_count = total_time * self.__sample_rate + 1
        times = np.linspace(0, total_time, num=sample_count)

        channels = max([waveform.num_channels for waveform in waveforms])
        voltages = np.empty((channels, len(times)))
        time = 0
        for waveform in waveforms:
            indices = np.logical_and(times >= time, times <= time + waveform.duration)
            sample_times = times[indices]
            offset = times[indices][0] - time
            w_voltages = waveform.sample(sample_times, offset)
            voltages[:,indices] = w_voltages
            time += waveform.duration
        return times, voltages


def plot(pulse: PulseTemplate,
         parameters: Dict[str, Parameter]=None,
         sample_rate: int=10) -> plt.Figure: # pragma: no cover
    """Plot a pulse using matplotlib.

    The given pulse will first be sequenced using the Sequencer class. The resulting
    InstructionSequence will be converted into sampled value arrays using the Plotter class. These
    arrays are then plotted in a matplotlib figure.

    Args:
        pulse (PulseTemplate): The pulse to be plotted.
        parameters (Dict(str -> Parameter)): An optional mapping of parameter names to Parameter
            objects.
        sample_rate (int): The rate with which the waveforms are sampled for the plot in
            samples per time unit. (default = 10)
    Returns:
        matplotlib.pyplot.Figure instance in which the pulse is rendered
    Raises:
        PlottingNotPossibleException if the sequencing is interrupted before it finishes, e.g.,
            because a parameter value could not be evaluated
        all Exceptions possibly raised during sequencing
    """
    if parameters is None:
        parameters = dict()
    plotter = Plotter(sample_rate=sample_rate)
    sequencer = Sequencer()
    sequencer.push(pulse, parameters)
    sequence = sequencer.build()
    if not sequencer.has_finished():
        raise PlottingNotPossibleException(pulse)
    times, voltages = plotter.render(sequence)

    # plot to figure
    figure = plt.figure()
    ax = figure.add_subplot(111)
<<<<<<< HEAD
    for index, channel in enumerate(voltages):
        ax.step(times, channel, where='post', label='channel {}'.format(index))

    ax.legend()

    max_voltage = max(max(channel) for channel in voltages)
    min_voltage = min(min(channel) for channel in voltages)

    # add some margins in the presentation
    plt.plot()
    plt.xlim(-0.5, times[-1] + 0.5)
    plt.ylim(min_voltage - 0.5, max_voltage + 0.5)
=======
    ax.step(times, voltages, where='post')
    return figure

>>>>>>> d1bf4eba
    plt.xlabel('Time in ns')
    plt.ylabel('Voltage')

    if pulse.identifier:
        plt.title(pulse.identifier)

    figure.show()


class PlottingNotPossibleException(Exception):
    """Indicates that plotting is not possible because the sequencing process did not translate
    the entire given PulseTemplate structure."""

    def __init__(self, pulse) -> None:
        super().__init__()
        self.pulse = pulse

    def __str__(self) -> str:
        return "Plotting is not possible. There are parameters which cannot be computed."
<|MERGE_RESOLUTION|>--- conflicted
+++ resolved
@@ -107,7 +107,6 @@
     # plot to figure
     figure = plt.figure()
     ax = figure.add_subplot(111)
-<<<<<<< HEAD
     for index, channel in enumerate(voltages):
         ax.step(times, channel, where='post', label='channel {}'.format(index))
 
@@ -120,11 +119,6 @@
     plt.plot()
     plt.xlim(-0.5, times[-1] + 0.5)
     plt.ylim(min_voltage - 0.5, max_voltage + 0.5)
-=======
-    ax.step(times, voltages, where='post')
-    return figure
-
->>>>>>> d1bf4eba
     plt.xlabel('Time in ns')
     plt.ylabel('Voltage')
 
@@ -132,6 +126,7 @@
         plt.title(pulse.identifier)
 
     figure.show()
+    return figure
 
 
 class PlottingNotPossibleException(Exception):
